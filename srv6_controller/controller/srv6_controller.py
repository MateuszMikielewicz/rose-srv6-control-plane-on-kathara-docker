--- conflicted
+++ resolved
@@ -60,11 +60,7 @@
 import time
 import json
 import sys
-<<<<<<< HEAD
-import os
 from utils import get_address_family
-=======
->>>>>>> 1f2434ae
 
 # Folder containing this script
 BASEPATH = os.path.dirname(os.path.realpath(__file__))
