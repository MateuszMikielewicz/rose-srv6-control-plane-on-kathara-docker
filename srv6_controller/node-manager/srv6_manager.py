#!/usr/bin/python

##############################################################################################
# Copyright (C) 2020 Carmine Scarpitta - (Consortium GARR and University of Rome "Tor Vergata")
# www.garr.it - www.uniroma2.it/netgroup
#
#
# Licensed under the Apache License, Version 2.0 (the 'License');
# you may not use this file except in compliance with the License.
# You may obtain a copy of the License at
#
# http://www.apache.org/licenses/LICENSE-2.0
#
# Unless required by applicable law or agreed to in writing, software
# distributed under the License is distributed on an "AS IS" BASIS,
# WITHOUT WARRANTIES OR CONDITIONS OF ANY KIND, either express or implied.
# See the License for the specific language governing permissions and
# limitations under the License.
#
# Implementation of SRv6 Manager
#
# @author Carmine Scarpitta <carmine.scarpitta@uniroma2.it>
#


import os

# Activate virtual environment if a venv path has been specified in .venv
# This must be executed only if this file has been executed as a 
# script (instead of a module)
if __name__ == '__main__':
    # Check if .venv file exists
    if os.path.exists('.venv'):
        with open('.venv', 'r') as venv_file:
            # Get virtualenv path from .venv file
            venv_path = venv_file.read()
        # Get path of the activation script
        venv_path = os.path.join(venv_path, 'bin/activate_this.py')
        if not os.path.exists(venv_path):
            print('Virtual environment path specified in .venv '
                  'points to an invalid path\n')
            exit(-2)
        with open(venv_path) as f:
            # Read the activation script
            code = compile(f.read(), venv_path, 'exec')
            # Execute the activation script to activate the venv
            exec(code, {'__file__': venv_path})

from __future__ import absolute_import, division, print_function

# General imports
import sys
from argparse import ArgumentParser
import logging
import time
import grpc
from concurrent import futures
from pyroute2 import IPRoute
<<<<<<< HEAD
from socket import AF_INET, AF_INET6
from utils import get_address_family
=======
from socket import AF_INET6
from dotenv import load_dotenv
>>>>>>> fbac68ec
# pyroute2 dependencies
from pyroute2.netlink.exceptions import NetlinkError
from pyroute2.netlink.rtnl.ifinfmsg import IFF_LOOPBACK

# Load environment variables from .env file
load_dotenv()

# Folder containing this script
BASE_PATH = os.path.dirname(os.path.realpath(__file__))

# Folder containing the files auto-generated from proto files
PROTO_PATH = os.path.join(BASE_PATH, '../protos/gen-py/')

# Environment variables have priority over hardcoded paths
# If an environment variable is set, we must use it instead of
# the hardcoded constant
if os.getenv('PROTO_PATH') is not None:
    # Check if the PROTO_PATH variable is set
    if os.getenv('PROTO_PATH') == '':
        print('Error : Set PROTO_PATH variable in .env\n')
        sys.exit(-2)
    # Check if the PROTO_PATH variable points to an existing folder
    if not os.path.exists(PROTO_PATH):
        print('Error : PROTO_PATH variable in '
              '.env points to a non existing folder')
        sys.exit(-2)
    # PROTO_PATH in .env is correct. We use it.
    PROTO_PATH = os.getenv('PROTO_PATH')
else:
    # PROTO_PATH in .env is not set, we use the hardcoded path
    #
    # Check if the PROTO_PATH variable is set
    if PROTO_PATH == '':
        print('Error : Set PROTO_PATH variable in .env or %s' % sys.argv[0])
        sys.exit(-2)
    # Check if the PROTO_PATH variable points to an existing folder
    if not os.path.exists(PROTO_PATH):
        print('Error : PROTO_PATH variable in '
              '%s points to a non existing folder' % sys.argv[0])
        print('Error : Set PROTO_PATH variable in .env or %s\n' % sys.argv[0])
        sys.exit(-2)

# Proto dependencies
sys.path.append(PROTO_PATH)
import srv6_manager_pb2
import srv6_manager_pb2_grpc


# Global variables definition
#
#
# Netlink error codes
NETLINK_ERROR_NO_SUCH_PROCESS = 3
NETLINK_ERROR_FILE_EXISTS = 17
NETLINK_ERROR_NO_SUCH_DEVICE = 19
NETLINK_ERROR_OPERATION_NOT_SUPPORTED = 95
# Logger reference
logger = logging.getLogger(__name__)
#
# Default parameters for SRv6 controller
#
# Server ip and port
DEFAULT_GRPC_IP = '::'
DEFAULT_GRPC_PORT = 12345
# Debug option
SERVER_DEBUG = False
# Secure option
DEFAULT_SECURE = False
# Server certificate
DEFAULT_CERTIFICATE = 'cert_server.pem'
# Server key
DEFAULT_KEY = 'key_server.pem'


class SRv6Manager(srv6_manager_pb2_grpc.SRv6ManagerServicer):
    '''gRPC request handler'''

    def __init__(self):
        # Setup ip route
        self.ip_route = IPRoute()
        # Non-loopback interfaces
        self.non_loopback_interfaces = list()
        # Loopback interfaces
        self.loopback_interfaces = list()
        # Mapping interface name to interface index
        self.interface_to_idx = dict()
        # Resolve the interfaces
        for link in self.ip_route.get_links():
            # Check the IFF_LOOPBACK flag of the interfaces
            # and make separation between loopback interfaces and
            # non-loopback interfaces
            if not link.get('flags') & IFF_LOOPBACK == 0:
                self.loopback_interfaces.append(
                    link.get_attr('IFLA_IFNAME'))
            else:
                self.non_loopback_interfaces.append(link.get_attr('IFLA_IFNAME'))        
        # Build mapping interface to index
        interfaces = self.loopback_interfaces + self.non_loopback_interfaces
        # Iterate on the interfaces
        for interface in interfaces:
            # Add interface index
            self.interface_to_idx[interface] = \
                self.ip_route.link_lookup(ifname=interface)[0]

    def parse_netlink_error(self, e):
        if e.code == NETLINK_ERROR_FILE_EXISTS:
            logger.warning('Netlink error: File exists')
            return srv6_manager_pb2.STATUS_FILE_EXISTS
        elif e.code == NETLINK_ERROR_NO_SUCH_PROCESS:
            logger.warning('Netlink error: No such process')
            return srv6_manager_pb2.STATUS_NO_SUCH_PROCESS
        elif e.code == NETLINK_ERROR_NO_SUCH_DEVICE:
            logger.warning('Netlink error: No such device')
            return srv6_manager_pb2.STATUS_NO_SUCH_DEVICE
        elif e.code == NETLINK_ERROR_OPERATION_NOT_SUPPORTED:
            logger.warning('Netlink error: Operation not supported')
            return srv6_manager_pb2.STATUS_OPERATION_NOT_SUPPORTED
        else:
            logger.warning('Generic internal error: %s' % e)
            srv6_manager_pb2.STATUS_INTERNAL_ERROR

    def HandleSRv6PathRequest(self, op, request, context):
        logger.debug('config received:\n%s', request)
        # Perform operation
        try:
            if op == 'add' or op == 'change' or op == 'del':
                # Let's push the routes
                for path in request.paths:
                    # Rebuild segments
                    segments = []
                    for srv6_segment in path.sr_path:
                        segments.append(srv6_segment.segment)
                    segments.reverse()
                    table = path.table
                    if path.table == -1:
                        table = None
                    metric = path.metric
                    if path.metric == -1:
                        metric = None
                    if segments == []:
                        segments = ['::']
                    if path.device != '':
                        oif = self.interface_to_idx[path.device]
                    else:
                        oif = self.interface_to_idx[self.non_loopback_interfaces[0]]
                    self.ip_route.route(op, dst=path.destination, oif=oif,
                                        table=table,
                                        priority=metric,
                                        encap={'type': 'seg6',
                                               'mode': path.encapmode,
                                               'segs': segments})
            elif op == 'get':
                return srv6_manager_pb2.SRv6ManagerReply(
                    status=srv6_manager_pb2.STATUS_OPERATION_NOT_SUPPORTED)
            else:
                # Operation unknown: this is a bug
                logger.error('Unrecognized operation: %s' % op)
                exit(-1)
            # and create the response
            logger.debug('Send response: OK')
            return srv6_manager_pb2.SRv6ManagerReply(
                status=srv6_manager_pb2.STATUS_SUCCESS)
        except NetlinkError as e:
            return srv6_manager_pb2.SRv6ManagerReply(
                status=self.parse_netlink_error(e))

    def HandleSRv6BehaviorRequest(self, op, request, context):
        logger.debug('config received:\n%s', request)
        # Let's process the request
        try:
            for behavior in request.behaviors:
                # Extract params from request
                segment = behavior.segment
                action = behavior.action
                nexthop = behavior.nexthop
                lookup_table = behavior.lookup_table
                interface = behavior.interface
                device = behavior.device
                table = behavior.table
                metric = behavior.metric
                # Check optional params
                nexthop = nexthop if nexthop != '' else None
                lookup_table = lookup_table if lookup_table != -1 else None
                interface = interface if interface != '' else None
                device = device if device != '' else self.non_loopback_interfaces[0]
                table = table if table != -1 else None
                metric = metric if metric != -1 else None
                # Perform operation
                if op == 'del':
                    # Delete a route
                    self.ip_route.route(op, family=AF_INET6, dst=segment,
                                        table=table, priority=metric)
                elif op == 'get':
                    return srv6_manager_pb2.SRv6ManagerReply(
                        status=srv6_manager_pb2.STATUS_OPERATION_NOT_SUPPORTED)
                elif op == 'add' or op == 'change':
                    # Add a new route
                    # Fill encap dict with the parameters of the behavior
                    if action == 'End':
                        encap = {}
                    elif action == 'End.X':
                        encap = {'nh6': nexthop}
                    elif action == 'End.T':
                        encap = {'table': lookup_table}
                    elif action == 'End.DX2':
                        encap = {'oif': interface}
                    elif action == 'End.DX6':
                        encap = {'nh6': nexthop}
                    elif action == 'End.DX4':
                        encap = {'nh4': nexthop}
                    elif action == 'End.DT6':
                        encap = {'table': lookup_table}
                    elif action == 'End.DT4':
                        encap = {'table': lookup_table}
                    elif action == 'End.B6':
                        # Rebuild segments
                        segments = []
                        for srv6_segment in behavior.segs:
                            segments.append(srv6_segment.segment)
                        # pyroute2 requires the segments in reverse order
                        segments.reverse()
                        # Parameters of End.B6 behavior
                        encap = {'srh': {'segs': segments}}
                    elif action == 'End.B6.Encaps':
                        # Rebuild segments
                        segments = []
                        for srv6_segment in behavior.segs:
                            segments.append(srv6_segment.segment)
                        # pyroute2 requires the segments in reverse order
                        segments.reverse()
                        # Parameters of End.B6 behavior
                        encap = {'srh': {'segs': segments}}
                    else:
                        logger.debug('Error: Unrecognized action')
                        return srv6_manager_pb2.SRv6ManagerReply(
                            status=srv6_manager_pb2.STATUS_INVALID_ACTION)
                    # Finalize encap dict
                    encap['type'] = 'seg6local'
                    encap['action'] = action
                    # Create/Change the seg6local route
                    self.ip_route.route(op, family=AF_INET6, dst=segment,
                                        oif=self.interface_to_idx[device],
                                        table=table,
                                        priority=metric,
                                        encap=encap)
                else:
                    # Operation unknown: this is a bug
                    logger.error('BUG - Unrecognized operation: %s' % op)
                    exit(-1)
            # and create the response
            logger.debug('Send response: OK')
            return srv6_manager_pb2.SRv6ManagerReply(
                status=srv6_manager_pb2.STATUS_SUCCESS)
        except NetlinkError as e:
            return srv6_manager_pb2.SRv6ManagerReply(
                status=self.parse_netlink_error(e))

    def Execute(self, op, request, context):
        # Handle operation
        # The operation to be executed depends on
        # the entity carried by the request message
        res = self.HandleSRv6PathRequest(
            op, request.srv6_path_request, context)
        if res.status == srv6_manager_pb2.STATUS_SUCCESS:
            res = self.HandleSRv6BehaviorRequest(
                op, request.srv6_behavior_request, context)
        return res

    def Create(self, request, context):
        # Handle Create operation
        return self.Execute('add', request, context)

    def Get(self, request, context):
        # Handle Create operation
        return self.Execute('get', request, context)

    def Update(self, request, context):
        # Handle Remove operation
        return self.Execute('change', request, context)

    def Remove(self, request, context):
        # Handle Remove operation
        return self.Execute('del', request, context)


# Start gRPC server
def start_server(grpc_ip=DEFAULT_GRPC_IP,
                 grpc_port=DEFAULT_GRPC_PORT,
                 secure=DEFAULT_SECURE,
                 certificate=DEFAULT_CERTIFICATE,
                 key=DEFAULT_KEY):
    # Get family of the gRPC IP
    addr_family = get_address_family(grpc_ip)
    # Build address depending on the family
    if addr_family == AF_INET:
        # IPv4 address
        server_addr = '%s:%s' % (grpc_ip, grpc_port)
    elif addr_family == AF_INET6:
        # IPv6 address
        server_addr =  '[%s]:%s' % (grpc_ip, grpc_port)
    else:
        # Invalid address
        logger.fatal('Invalid gRPC address: %s' % grpc_ip)
        exit(-2)
    # Create the server and add the handlers
    grpc_server = grpc.server(futures.ThreadPoolExecutor())
    (srv6_manager_pb2_grpc
        .add_SRv6ManagerServicer_to_server(
            SRv6Manager(), grpc_server)
     )
    # If secure we need to create a secure endpoint
    if secure:
        # Read key and certificate
        with open(key, 'rb') as f:
            key = f.read()
        with open(certificate, 'rb') as f:
            certificate = f.read()
        # Create server ssl credentials
        grpc_server_credentials = (grpc
                                   .ssl_server_credentials(((key,
                                                             certificate),)))
        # Create a secure endpoint
        grpc_server.add_secure_port(server_addr, grpc_server_credentials)
    else:
        # Create an insecure endpoint
        grpc_server.add_insecure_port(server_addr)
    # Start the loop for gRPC
    logger.info('*** Listening gRPC on address %s' % server_addr)
    grpc_server.start()
    while True:
        time.sleep(5)


# Parse options
def parse_arguments():
    # Get parser
    parser = ArgumentParser(
        description='gRPC Southbound APIs for SRv6 Controller'
    )
    parser.add_argument(
        '-g', '--grpc-ip', dest='grpc_ip', action='store',
        default=DEFAULT_GRPC_IP, help='IP of the gRPC server'
    )
    parser.add_argument(
        '-r', '--grpc-port', dest='grpc_port', action='store',
        default=DEFAULT_GRPC_PORT, help='Port of the gRPC server'
    )
    parser.add_argument(
        '-s', '--secure', action='store_true', help='Activate secure mode'
    )
    parser.add_argument(
        '-c', '--server-cert', dest='server_cert', action='store',
        default=DEFAULT_CERTIFICATE, help='Server certificate file'
    )
    parser.add_argument(
        '-k', '--server-key', dest='server_key',
        action='store', default=DEFAULT_KEY, help='Server key file'
    )
    parser.add_argument(
        '-d', '--debug', action='store_true', help='Activate debug logs'
    )
    # Parse input parameters
    args = parser.parse_args()
    # Return the arguments
    return args


if __name__ == '__main__':
    args = parse_arguments()
    # Setup properly the secure mode
    secure = args.secure
    # gRPC server IP
    grpc_ip = args.grpc_ip
    # gRPC server port
    grpc_port = args.grpc_port
    # Server certificate
    certificate = args.server_cert
    # Server key
    key = args.server_key
    # Setup properly the logger
    if args.debug:
        logger.setLevel(level=logging.DEBUG)
    else:
        logger.setLevel(level=logging.INFO)
    # Debug settings
    server_debug = logger.getEffectiveLevel() == logging.DEBUG
    logging.info('SERVER_DEBUG:' + str(server_debug))
    # Start the server
    start_server(grpc_ip, grpc_port, secure, certificate, key)<|MERGE_RESOLUTION|>--- conflicted
+++ resolved
@@ -56,13 +56,9 @@
 import grpc
 from concurrent import futures
 from pyroute2 import IPRoute
-<<<<<<< HEAD
 from socket import AF_INET, AF_INET6
 from utils import get_address_family
-=======
-from socket import AF_INET6
 from dotenv import load_dotenv
->>>>>>> fbac68ec
 # pyroute2 dependencies
 from pyroute2.netlink.exceptions import NetlinkError
 from pyroute2.netlink.rtnl.ifinfmsg import IFF_LOOPBACK
